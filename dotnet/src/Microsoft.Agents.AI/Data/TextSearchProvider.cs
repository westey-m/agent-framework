--- conflicted
+++ resolved
@@ -158,19 +158,14 @@
 
             return new AIContext
             {
-                Messages = [new ChatMessage(ChatRole.User, formatted)]
+                Messages = [new ChatMessage(ChatRole.User, formatted) { AdditionalProperties = new AdditionalPropertiesDictionary() { ["IsTextSearchProviderOutput"] = true } }]
             };
         }
         catch (Exception ex)
         {
-<<<<<<< HEAD
             this._logger?.LogError(ex, "TextSearchProvider: Failed to search for data due to error");
             return new AIContext();
-        }
-=======
-            Messages = [new ChatMessage(ChatRole.User, formatted) { AdditionalProperties = new AdditionalPropertiesDictionary() { ["IsTextSearchProviderOutput"] = true } }]
         };
->>>>>>> ada5b83c
     }
 
     /// <inheritdoc />
