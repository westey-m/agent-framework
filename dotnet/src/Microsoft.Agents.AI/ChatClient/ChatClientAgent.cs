--- conflicted
+++ resolved
@@ -270,11 +270,7 @@
         this.UpdateThreadWithTypeAndConversationId(safeThread, chatResponse.ConversationId);
 
         // To avoid inconsistent state we only notify the thread of the input messages if no error occurs after the initial request.
-<<<<<<< HEAD
         await NotifyMessageStoreOfNewMessagesAsync(safeThread, inputMessages.Concat(aiContextProviderMessages ?? []).Concat(chatResponse.Messages), options, cancellationToken).ConfigureAwait(false);
-=======
-        await NotifyMessageStoreOfNewMessagesAsync(safeThread, inputMessages.Concat(aiContextProviderMessages ?? []).Concat(chatResponse.Messages), cancellationToken).ConfigureAwait(false);
->>>>>>> 7a4f6877
 
         // Notify the AIContextProvider of all new messages.
         await NotifyAIContextProviderOfSuccessAsync(safeThread, inputMessages, aiContextProviderMessages, chatResponse.Messages, cancellationToken).ConfigureAwait(false);
@@ -293,7 +289,6 @@
     public override AgentThread GetNewThread(IAgentFeatureCollection? featureCollection = null)
         => new ChatClientAgentThread
         {
-<<<<<<< HEAD
             ConversationId = featureCollection?.TryGet<ConversationIdAgentFeature>(out var conversationIdAgentFeature) is true
                 ? conversationIdAgentFeature.ConversationId
                 : null,
@@ -305,10 +300,6 @@
                 featureCollection?.TryGet<AIContextProvider>(out var aIContextProviderFeature) is true
                 ? aIContextProviderFeature
                 : this._agentOptions?.AIContextProviderFactory?.Invoke(new() { SerializedState = default, Features = featureCollection, JsonSerializerOptions = null })
-=======
-            MessageStore = this._agentOptions?.ChatMessageStoreFactory?.Invoke(new() { SerializedState = default, JsonSerializerOptions = null }),
-            AIContextProvider = this._agentOptions?.AIContextProviderFactory?.Invoke(new() { SerializedState = default, JsonSerializerOptions = null })
->>>>>>> 7a4f6877
         };
 
     /// <summary>
@@ -338,11 +329,7 @@
     /// <summary>
     /// Creates a new agent thread instance using an existing <see cref="ChatMessageStore"/> to continue a conversation.
     /// </summary>
-<<<<<<< HEAD
-    /// <param name="chatMessageStore">The chat history of the existing conversation to continue.</param>
-=======
     /// <param name="chatMessageStore">The <see cref="ChatMessageStore"/> instance to use for managing the conversation's message history.</param>
->>>>>>> 7a4f6877
     /// <returns>
     /// A new <see cref="AgentThread"/> instance configured to work with the provided <paramref name="chatMessageStore"/>.
     /// </returns>
@@ -363,11 +350,7 @@
     public AgentThread GetNewThread(ChatMessageStore chatMessageStore)
         => new ChatClientAgentThread()
         {
-<<<<<<< HEAD
-            MessageStore = chatMessageStore,
-=======
             MessageStore = Throw.IfNull(chatMessageStore),
->>>>>>> 7a4f6877
             AIContextProvider = this._agentOptions?.AIContextProviderFactory?.Invoke(new() { SerializedState = default, JsonSerializerOptions = null })
         };
 
@@ -445,11 +428,7 @@
         }
 
         // Only notify the thread of new messages if the chatResponse was successful to avoid inconsistent message state in the thread.
-<<<<<<< HEAD
         await NotifyMessageStoreOfNewMessagesAsync(safeThread, inputMessages.Concat(aiContextProviderMessages ?? []).Concat(chatResponse.Messages), options, cancellationToken).ConfigureAwait(false);
-=======
-        await NotifyMessageStoreOfNewMessagesAsync(safeThread, inputMessages.Concat(aiContextProviderMessages ?? []).Concat(chatResponse.Messages), cancellationToken).ConfigureAwait(false);
->>>>>>> 7a4f6877
 
         // Notify the AIContextProvider of all new messages.
         await NotifyAIContextProviderOfSuccessAsync(safeThread, inputMessages, aiContextProviderMessages, chatResponse.Messages, cancellationToken).ConfigureAwait(false);
@@ -756,18 +735,12 @@
         else
         {
             // If the service doesn't use service side thread storage (i.e. we got no id back from invocation), and
-<<<<<<< HEAD
-            // the thread has no MessageStore yet, and we have a custom messages store, we should update the thread
-            // with the custom MessageStore so that it has somewhere to store the chat history.
-=======
             // the thread has no MessageStore yet, we should update the thread with the custom MessageStore or
             // default InMemoryMessageStore so that it has somewhere to store the chat history.
->>>>>>> 7a4f6877
             thread.MessageStore ??= this._agentOptions?.ChatMessageStoreFactory?.Invoke(new() { SerializedState = default, JsonSerializerOptions = null }) ?? new InMemoryChatMessageStore();
         }
     }
 
-<<<<<<< HEAD
     private static Task NotifyMessageStoreOfNewMessagesAsync(ChatClientAgentThread thread, IEnumerable<ChatMessage> newMessages, AgentRunOptions? runOptions, CancellationToken cancellationToken)
     {
         var messageStore = thread.MessageStore;
@@ -786,19 +759,6 @@
             return messageStore.AddMessagesAsync(newMessages, cancellationToken);
         }
 
-=======
-    private static Task NotifyMessageStoreOfNewMessagesAsync(ChatClientAgentThread thread, IEnumerable<ChatMessage> newMessages, CancellationToken cancellationToken)
-    {
-        var messageStore = thread.MessageStore;
-
-        // Only notify the message store if we have one.
-        // If we don't have one, it means that the chat history is service managed and the underlying service is responsible for storing messages.
-        if (messageStore is not null)
-        {
-            return messageStore.AddMessagesAsync(newMessages, cancellationToken);
-        }
-
->>>>>>> 7a4f6877
         return Task.CompletedTask;
     }
 
